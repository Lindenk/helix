--- conflicted
+++ resolved
@@ -11,11 +11,8 @@
 use tokio_stream::wrappers::UnboundedReceiverStream;
 
 use std::{
-<<<<<<< HEAD
     collections::HashMap,
-=======
     collections::BTreeMap,
->>>>>>> f979bdc4
     path::{Path, PathBuf},
     pin::Pin,
     sync::Arc,
